--- conflicted
+++ resolved
@@ -43,7 +43,7 @@
 
             if (snapshot != null)
             {
-                item = ReflectionHelper.CreateInstance<T>();
+                item = CreateInstance<T>();
                 ((ISnapshottable)item).ApplySnapshot(snapshot);
                 var events = EventStorageProvider.GetEvents(typeof(T), id, snapshot.Version + 1, int.MaxValue);
                 item.LoadsFromHistory(events);
@@ -54,7 +54,7 @@
 
                 if (events.Any())
                 {
-                    item = ReflectionHelper.CreateInstance<T>();
+                    item = CreateInstance<T>();
                     item.LoadsFromHistory(events);
                 }
             }
@@ -70,11 +70,7 @@
             }
         }
 
-<<<<<<< HEAD
-        private IEnumerable<IEvent> CommitChanges(AggregateRoot aggregate)
-=======
         private void CommitChanges(AggregateRoot aggregate)
->>>>>>> 10029902
         {
             var expectedVersion = aggregate.LastCommittedVersion;
 
@@ -118,13 +114,8 @@
                 }
             }
 
-<<<<<<< HEAD
-            //PublishAsync to event publisher asynchronously
-            PublishToEventBus(changesToCommit).Start();
-=======
             //Publish to event publisher asynchronously
             PublishToEventBus(changesToCommit.ToList());
->>>>>>> 10029902
 
             aggregate.MarkChangesAsCommitted();
         }
@@ -134,11 +125,6 @@
             e.EventCommittedTimestamp = DateTime.UtcNow;
         }
 
-<<<<<<< HEAD
-        private Task PublishToEventBus(List<IEvent> changesToCommit)
-        {
-            return EventPublisher.PublishAsync(changesToCommit);
-=======
         private void PublishToEventBus(List<IEvent> changesToCommit)
         {
             EventPublisher.Publish(changesToCommit);
@@ -147,7 +133,6 @@
         private static T CreateInstance<T>() where T : AggregateRoot
         {
             return (T)Activator.CreateInstance(typeof(T));
->>>>>>> 10029902
         }
     }
 }